"""
This module gathers the most important classes and helper functions used for scripting.
"""
from __future__ import print_function, division, unicode_literals

import os
import collections

from monty.os.path import which
from pymatgen.core.units import *
from pymatgen.io.abinit.eos import EOS
from pymatgen.io.abinit.pseudos import Pseudo, PseudoTable
from pymatgen.io.abinit.wrappers import Mrgscr, Mrgddb, Mrggkk
from pymatgen.io.abinit.tasks import *
from pymatgen.io.abinit.works import *
from pymatgen.io.abinit.flows import (Flow, G0W0WithQptdmFlow, bandstructure_flow,
    g0w0_flow, phonon_flow, phonon_conv_flow)
# Need new version of pymatgen.
try:
    from pymatgen.io.abinit.flows import PhononFlow
except ImportError:
    pass

from pymatgen.io.abinit.launcher import PyFlowScheduler #, BatchLauncher
from pymatgen.io.abinit.pseudos import Pseudo

from abipy.core.release import __version__, min_abinit_version
from abipy.core.structure import Lattice, Structure, StructureModifier, frames_from_structures
from abipy.core.mixins import AbinitLogFile, AbinitOutputFile, OutNcFile, DensityFortranFile, CubeFile
from abipy.core.kpoints import set_atol_kdiff
from abipy.htc.input import AbiInput, LdauParams, LexxParams, input_gen
from abipy.iotools import Visualizer
from abipy.abio.timer import AbinitTimerParser
from abipy.abio.robots import Robot, GsrRobot, SigresRobot, MdfRobot, DdbRobot, abirobot
from abipy.abio.inputs import AbinitInput, MultiDataset, AnaddbInput, OpticInput
from abipy.abio.abivars import AbinitInputFile
from abipy.abio.factories import *
from abipy.electrons.ebands import ElectronBands, ElectronDosPlotter, ElectronBandsPlotter, frame_from_ebands
from abipy.electrons.gsr import GsrFile
from abipy.electrons.psps import PspsFile
from abipy.electrons.gw import SigresFile, SigresPlotter
from abipy.electrons.bse import MdfFile
from abipy.electrons.scissors import ScissorsBuilder
from abipy.electrons.scr import ScrFile
from abipy.electrons.ncdenpot import DensityNcFile
from abipy.electrons.fatbands import FatBandsFile
from abipy.dfpt.phonons import (PhbstFile, PhononBands, PhdosFile, PhdosReader,
                                phbands_gridplot)
from abipy.dfpt.ddb import DdbFile
from abipy.dfpt.anaddbnc import AnaddbNcFile
from abipy.dynamics.hist import HistFile
from abipy.waves import WfkFile

# Tools for unit conversion
import pymatgen.core.units as units
FloatWithUnit = units.FloatWithUnit
ArrayWithUnit = units.ArrayWithUnit

# Documentation.
from abipy.abio.abivars_db import get_abinit_variables, abinit_help, docvar

# Utils for notebooks.
from abipy.tools.notebooks import mpld3_enable_notebook


def _straceback():
    """Returns a string with the traceback."""
    import traceback
    return traceback.format_exc()

# Abinit text files. Use OrderedDict for nice output in show_abiopen_exc2class.
ext2file = collections.OrderedDict([
    (".abi", AbinitInputFile),
    (".in", AbinitInputFile),
    (".abo", AbinitOutputFile),
    (".out", AbinitOutputFile),
    (".log", AbinitLogFile),
    (".cif", Structure),
    ("POSCAR", Structure),
    (".cssr", Structure),
    (".cube", CubeFile),
    ("anaddb.nc", AnaddbNcFile),
<<<<<<< HEAD
    ("DEN", DensityFortranFile),
=======
    (".psp8", Pseudo),
    (".xml", Pseudo),
>>>>>>> 89da721e
])

# Abinit files require a special treatment.
abiext2ncfile = collections.OrderedDict([
    ("GSR.nc", GsrFile),
    ("DEN.nc", DensityNcFile),
    ("OUT.nc", OutNcFile),
    ("WFK.nc", WfkFile),
    ("HIST.nc", HistFile),
    ("PSPS.nc", PspsFile),
    ("DDB", DdbFile),
    ("PHBST.nc", PhbstFile),
    ("PHDOS.nc", PhdosFile),
    ("SCR.nc", ScrFile),
    ("SIGRES.nc", SigresFile),
    ("MDF.nc", MdfFile),
    ("FATBANDS.nc", FatBandsFile),
])


def abiopen_ext2class_table():
    """
    Print the association table between file extensions and File classes.
    """
    from itertools import chain
    from tabulate import tabulate
    table = []

    for ext, cls in chain(ext2file.items(), abiext2ncfile.items()):
        table.append((ext, str(cls)))

    return tabulate(table, headers=["Extension", "Class"])


def abifile_subclass_from_filename(filename):
    """Returns the appropriate class associated to the given filename."""
    for ext, cls in ext2file.items():
        if filename.endswith(ext): return cls

    ext = filename.split("_")[-1]
    try:
        return abiext2ncfile[ext]
    except KeyError:
        for ext, cls in abiext2ncfile.items():
            if filename.endswith(ext): return cls

    msg = ("No class has been registered for file:\n\t%s\n\nFile extensions supported:\n%s" %
        (filename, abiopen_ext2class_table()))
    raise ValueError(msg)


def dir2abifiles(top, recurse=True):
    """
    Analyze the filesystem starting from directory `top` and
    return an ordered dictionary mapping the directory name to the list
    of files supported by `abiopen` contained within that directory.
    If not `recurse`, children directories are not analyzed.
    """
    dl = collections.defaultdict(list)

    if recurse:
        for dirpath, dirnames, filenames in os.walk(top):
            for f in filenames:
                path = os.path.join(dirpath, f)
                if not isabifile(path): continue
                dl[dirpath].append(path)
    else:
        for f in os.listdir(top):
            path = os.path.join(top, f)
            if not isabifile(path): continue
            dl[dirpath].append(path)

    return collections.OrderedDict([(k, dl[k]) for k in sorted(dl.keys())])


def isabifile(filepath):
    """
    Return True if `filepath` can be opened with `abiopen`.
    """
    try:
        abifile_subclass_from_filename(filepath)
        return True
    except ValueError:
        return False


def abiopen(filepath):
    """
    Factory function that opens any file supported by abipy.
    File type is detected from the extension

    Args:
        filepath: string with the filename.
    """
    if os.path.basename(filepath) == "__AbinitFlow__.pickle":
        return Flow.pickle_load(filepath)

    # Handle old output files produced by Abinit.
    import re
    outnum = re.compile(".+\.out[\d]+")
    abonum = re.compile(".+\.abo[\d]+")
    if outnum.match(filepath) or abonum.match(filepath):
        return AbinitOutputFile.from_file(filepath)

    cls = abifile_subclass_from_filename(filepath)
    return cls.from_file(filepath)


def print_frame(frame, title=None):
    """
    Print entire pandas DataFrame.

    Args:
        frame: pandas DataFrame.
        title: Optional string to print as initial title.
    """
    if title is not None: print(title)
    import pandas as pd
    with pd.option_context('display.max_rows', len(frame),
                           'display.max_columns', len(list(frame.keys()))):
        print(frame)
    print()


def display_structure(obj, **kwargs):
    """
    Use Jsmol to display a structure in the jupyter notebook.
    Requires `nbjsmol` notebook extension installed on the local machine.
    Install it with `pip install nbjsmol`. See also https://github.com/gmatteo/nbjsmol.

    Args:
        obj: Structure object or file with a structure or python object with a `structure` attribute.
        kwargs: Keyword arguments passed to `nbjsmol_display`
    """
    try:
        from nbjsmol import nbjsmol_display
    except ImportError as exc:
        raise ImportError(str(exc) +
                          "\ndisplay structure requires nbjsmol package\n."
                          "Install it with `pip install nbjsmol.`\n"
                          "See also https://github.com/gmatteo/nbjsmol.")

    # Cast to structure, get string with cif data and pass it to nbjsmol.
    structure = Structure.as_structure(obj)
    return nbjsmol_display(structure.to(fmt="cif"), ext=".cif", **kwargs)


def software_stack():
    """
    Import all the hard dependencies. Returns ordered dict: package --> string with version info.
    """
    # Mandatory
    import numpy, scipy, netCDF4, pymatgen, apscheduler, pydispatch, yaml

    d = collections.OrderedDict([
        ("numpy", numpy.version.version),
        ("scipy", scipy.version.version),
        ("netCDF4", netCDF4.__version__),
        ("apscheduler", apscheduler.version),
        ("pydispatch", pydispatch.__version__),
        ("yaml", yaml.__version__),
        ("pymatgen", pymatgen.__version__),
    ])

    # Optional but strongly suggested.
    try:
        import matplotlib
        d["matplotlib"] = "%s (backend: %s)" % (matplotlib.__version__, matplotlib.get_backend())
    except ImportError:
        pass

    return d


def abicheck(verbose=0):
    """
    This function tests if the most important ABINIT executables
    can be found in $PATH and whether the python modules needed
    at run-time can be imported. Return string with error messages, empty if success.
    """
    from monty.termcolor import cprint
    err_lines = []
    app = err_lines.append

    try:
        manager = TaskManager.from_user_config()
    except Exception:
        manager = None
        app(_straceback())

    # Get info on the Abinit build.
    from abipy.core.testing import cmp_version
    if manager is not None:
        cprint("AbiPy Manager:\n%s\n" % str(manager), color="green")
        build = AbinitBuild(manager=manager)
        if not build.has_netcdf: app("Abinit executable does not support netcdf")
        cprint("Abinitbuild:\n%s" % str(build), color="magenta")
        if verbose: cprint(str(build.info), color="magenta")
        print()
        if not cmp_version(build.version, min_abinit_version, op=">="):
            app("Abipy requires Abinit version >= %s but got %s" % (min_abinit_version, build.version))

    # Get info on the scheduler.
    from pymatgen.io.abinit.launcher import PyFlowScheduler
    try:
        scheduler = PyFlowScheduler.from_user_config()
        cprint("Abipy Scheduler:\n%s\n" % str(scheduler), color="yellow")
    except Exception as exc:
        app(_straceback())

    from tabulate import tabulate
    try:
        d = software_stack()
        cprint("Installed packages:", color="blue")
        cprint(tabulate(list(d.items()), headers=["Package", "Version"]), color="blue")
        print()
    except ImportError:
        app(_straceback())

    return "\n".join(err_lines)


def flow_main(main):
    """
    This decorator is used to decorate main functions producing `Flows`.
    It adds the initialization of the logger and an argument parser that allows one to select
    the loglevel, the workdir of the flow as well as the YAML file with the parameters of the `TaskManager`.
    The main function shall have the signature:

        main(options)

    where options in the container with the command line options generated by `ArgumentParser`.

    Args:
        main: main function.
    """
    from functools import wraps

    @wraps(main)
    def wrapper(*args, **kwargs):
        import argparse
        parser = argparse.ArgumentParser()

        parser.add_argument('--loglevel', default="ERROR", type=str,
                            help="set the loglevel. Possible values: CRITICAL, ERROR (default), WARNING, INFO, DEBUG")

        parser.add_argument("-w", '--workdir', default="", type=str, help="Working directory of the flow.")

        parser.add_argument("-m", '--manager', default=None,
                            help="YAML file with the parameters of the task manager. "
                                 "Default None i.e. the manager is read from standard locations: "
                                 "working directory first then ~/.abinit/abipy/manager.yml.")

        parser.add_argument("-s", '--scheduler', action="store_true", default=False,
                            help="Run the flow with the scheduler")

        parser.add_argument("-b", '--batch', action="store_true", default=False,
                            help="Run the flow in batch mode")

        parser.add_argument("-r", "--remove", default=False, action="store_true", help="Remove old flow workdir")

        parser.add_argument("--prof", action="store_true", default=False, help="Profile code wth cProfile ")

        options = parser.parse_args()

        # loglevel is bound to the string value obtained from the command line argument.
        # Convert to upper case to allow the user to specify --loglevel=DEBUG or --loglevel=debug
        import logging
        numeric_level = getattr(logging, options.loglevel.upper(), None)
        if not isinstance(numeric_level, int):
            raise ValueError('Invalid log level: %s' % options.loglevel)
        logging.basicConfig(level=numeric_level)

        # Istantiate the manager.
        options.manager = TaskManager.as_manager(options.manager)

        def execute():
            """This is the function that performs the work depending on options."""
            flow = main(options)

            if options.scheduler:
                flow.rmtree()
                return flow.make_scheduler().start()

            elif options.batch:
                flow.rmtree()
                flow.build_and_pickle_dump()
                return flow.batch()

            return 0

        if options.prof:
            # Profile execute
            import pstats, cProfile
            cProfile.runctx("execute()", globals(), locals(), "Profile.prof")
            s = pstats.Stats("Profile.prof")
            s.strip_dirs().sort_stats("time").print_stats()
            return 0
        else:
            return execute()

    return wrapper


def abipy_logo1():
    """http://www.text-image.com/convert/pic2ascii.cgi"""
    return """\

                 `:-                                                               -:`
         --`  .+/`                              `                                  `/+.  .-.
   `.  :+.   /s-                   `yy         .yo                                   -s/   :+. .`
 ./.  +o`   /s/           `-::-`   `yy.-::-`   `:-    .:::-`   -:`     .:`            /s/   :s- ./.
.o.  /o:   .oo.         .oyo++syo. `yyys++oys. -ys  -syo++sy+` sy-     +y:            .oo-   oo` `o.
++   oo.   /oo          yy-    -yy `yy:    .yy`-ys .ys`    /yo sy-     +y:             oo/   /o:  ++
+/   oo`   /oo         `yy.    .yy` yy.    `yy`-ys :ys     :yo oy/     oy:             +o/   :o:  /o
-/   :+.   -++`         -sy+::+yyy` .sy+::+yy- -ys :yys/::oys. `oyo::/syy:            `++-   /+.  /:
 --  `//    /+-           -/++/-//    -/++/-   `+: :yo:/++/.     .:++/:oy:            -+/   `+-  --
  `.`  -:    :/`                                   :yo                 +y:           `/:`  `:. `.`
        `..   .:.                                   .`                 `.           .:.  `..
                ...                                                               ...
"""

def abipy_logo2():
    """http://www.text-image.com/convert/pic2ascii.cgi"""
    return """\
MMMMMMMMMMMMMMMMNhdMMMMMMMMMMMMMMMMMMMMMMMMMMMMMMMMMMMMMMMMMMMMMMMMMMMMMMMMMMMMMMMdhmMMMMMMMMMMMMMMM
MMMMMMMMMddNMMmoyNMMMMMMMMMMMMMMMMMMMMMMMMMMMMMMNMMMMMMMMMMMMMMMMMMMMMMMMMMMMMMMMMMNyomMMmhmMMMMMMMM
MMMmmMMhomMMMy/hMMMMMMMMMMMMMMMMMMMN::MMMMMMMMMm:oMMMMMMMMMMMMMMMMMMMMMMMMMMMMMMMMMMMd+yMMMhomMmmMMM
MmsmMMs+NMMMy+yMMMMMMMMMMMNhyyhmMMMN::mhyyhmMMMNhdMMMMmhyydNMMMdyNMMMMMmyNMMMMMMMMMMMMy+yMMMh+dMmsmM
m+mMMy+hMMMd++mMMMMMMMMMm+:+ss+:+mMN:::/ss+:+mMd:/MMd/:+so/:oNM/:dMMMMMo:yMMMMMMMMMMMMm++dMMMo+NMN+m
osMMMo+mMMMy+oMMMMMMMMMM::dMMMMd:/MN::hMMMMd::Nd:/Mm:/NMMMMy:oM/:dMMMMMo:yMMMMMMMMMMMMMo+yMMMy+hMMso
oyMMMooNMMMyooMMMMMMMMMN::mMMMMm::NM::mMMMMN::Nd:/Mh:/MMMMMh:+Mo:yMMMMM+:yMMMMMMMMMMMMMooyMMMyohMMyo
dyMMMysmMMMdooNMMMMMMMMMd/:oyys:::NMd/:oyys::dMd:/Mh::/shyo:/mMN+:+yhs/::yMMMMMMMMMMMMNoodMMMysmMMyh
MddMMNyhMMMMysdMMMMMMMMMMMdyooydssMMMMdysoydMMMNsyMh:+hsosydMMMMMmysosho:yMMMMMMMMMMMMdsyMMMNydMMddM
MMNmNMMddMMMMhyNMMMMMMMMMMMMMMMMMMMMMMMMMMMMMMMMMMMh:oMMMMMMMMMMMMMMMMMo:yMMMMMMMMMMMNyhMMMNhmMNmNMM
MMMMMMMMNmmMMMmhmMMMMMMMMMMMMMMMMMMMMMMMMMMMMMMMMMMMmNMMMMMMMMMMMMMMMMMNdMMMMMMMMMMMmhmMMNmmMMMMMMMM
MMMMMMMMMMMMMMMMmmNMMMMMMMMMMMMMMMMMMMMMMMMMMMMMMMMMMMMMMMMMMMMMMMMMMMMMMMMMMMMMMMNmmMMMMMMMMMMMMMMM
"""


def abipy_logo3():
    """http://www.text-image.com/convert/pic2ascii.cgi"""
    return """\
             `-.                                                  `--`
      -:. `//`              `/.       ::                           `+: `-:`
 --``+:  `o+        `.--.`  -y/.--.`  ::   `---`  `-     ..         `o+  `o-`--
:/  /o   /o-       -oo/:+s/ -yy+:/os- ss .oo/:/s+`:y.    yo          :o:  :o. /:
o-  o/   oo`       ss    /y..y/    ss ss +y`   -y::y-    yo          -o/  .o- -o
:-  //   /+.       :s+--/sy- +s/--+s: ss oyo:-:so``os:-:oyo          -+:  -+. -/
 -` `/.  `/:        `-:::-:`  `-::-`  -- oy-:::.    .:::-yo          //`  :- `-
   `  ..` `:-                            :+              /:         --` `-` `
            `.`                                                   ..`
"""<|MERGE_RESOLUTION|>--- conflicted
+++ resolved
@@ -80,12 +80,9 @@
     (".cssr", Structure),
     (".cube", CubeFile),
     ("anaddb.nc", AnaddbNcFile),
-<<<<<<< HEAD
     ("DEN", DensityFortranFile),
-=======
     (".psp8", Pseudo),
     (".xml", Pseudo),
->>>>>>> 89da721e
 ])
 
 # Abinit files require a special treatment.
